#!/usr/bin/env python

from setuptools import setup, find_packages

with open("README.md", "rt") as fh:
    long_description = fh.read()

dependencies = [
    "chia-blockchain==1.4.0",
]

dev_dependencies = [
<<<<<<< HEAD
    "black",
    "pytest",
    "pytest-env",
=======
    "black==21.12b0",
>>>>>>> e95ffcea
]

setup(
    name="CAT_admin_tool",
    version="0.0.1",
    author="Quexington",
    packages=find_packages(exclude=("tests",)),
    entry_points={
        "console_scripts": ["cats = cats.cats:main"],
    },
    author_email="m.hauff@chia.net",
    setup_requires=["setuptools_scm"],
    install_requires=dependencies,
    url="https://github.com/Chia-Network",
    license="https://opensource.org/licenses/Apache-2.0",
    description="Tools to administer issuance and redemption of a Chia Asset Token or CAT",
    classifiers=[
        "Programming Language :: Python :: 3",
        "Programming Language :: Python :: 3.6",
        "Programming Language :: Python :: 3.7",
        "License :: OSI Approved :: Apache Software License",
        "Topic :: Security :: Cryptography",
    ],
    extras_require=dict(
        dev=dev_dependencies,
    ),
    project_urls={
        "Bug Reports": "https://github.com/Chia-Network/cat-admin-tool",
        "Source": "https://github.com/Chia-Network/cat-admin-tool",
    },
)
<|MERGE_RESOLUTION|>--- conflicted
+++ resolved
@@ -1,50 +1,46 @@
-#!/usr/bin/env python
-
-from setuptools import setup, find_packages
-
-with open("README.md", "rt") as fh:
-    long_description = fh.read()
-
-dependencies = [
-    "chia-blockchain==1.4.0",
-]
-
-dev_dependencies = [
-<<<<<<< HEAD
-    "black",
-    "pytest",
-    "pytest-env",
-=======
-    "black==21.12b0",
->>>>>>> e95ffcea
-]
-
-setup(
-    name="CAT_admin_tool",
-    version="0.0.1",
-    author="Quexington",
-    packages=find_packages(exclude=("tests",)),
-    entry_points={
-        "console_scripts": ["cats = cats.cats:main"],
-    },
-    author_email="m.hauff@chia.net",
-    setup_requires=["setuptools_scm"],
-    install_requires=dependencies,
-    url="https://github.com/Chia-Network",
-    license="https://opensource.org/licenses/Apache-2.0",
-    description="Tools to administer issuance and redemption of a Chia Asset Token or CAT",
-    classifiers=[
-        "Programming Language :: Python :: 3",
-        "Programming Language :: Python :: 3.6",
-        "Programming Language :: Python :: 3.7",
-        "License :: OSI Approved :: Apache Software License",
-        "Topic :: Security :: Cryptography",
-    ],
-    extras_require=dict(
-        dev=dev_dependencies,
-    ),
-    project_urls={
-        "Bug Reports": "https://github.com/Chia-Network/cat-admin-tool",
-        "Source": "https://github.com/Chia-Network/cat-admin-tool",
-    },
-)
+#!/usr/bin/env python
+
+from setuptools import setup, find_packages
+
+with open("README.md", "rt") as fh:
+    long_description = fh.read()
+
+dependencies = [
+    "chia-blockchain==1.4.0",
+]
+
+dev_dependencies = [
+    "black==21.12b0",
+    "pytest",
+    "pytest-env",
+]
+
+setup(
+    name="CAT_admin_tool",
+    version="0.0.1",
+    author="Quexington",
+    packages=find_packages(exclude=("tests",)),
+    entry_points={
+        "console_scripts": ["cats = cats.cats:main"],
+    },
+    author_email="m.hauff@chia.net",
+    setup_requires=["setuptools_scm"],
+    install_requires=dependencies,
+    url="https://github.com/Chia-Network",
+    license="https://opensource.org/licenses/Apache-2.0",
+    description="Tools to administer issuance and redemption of a Chia Asset Token or CAT",
+    classifiers=[
+        "Programming Language :: Python :: 3",
+        "Programming Language :: Python :: 3.6",
+        "Programming Language :: Python :: 3.7",
+        "License :: OSI Approved :: Apache Software License",
+        "Topic :: Security :: Cryptography",
+    ],
+    extras_require=dict(
+        dev=dev_dependencies,
+    ),
+    project_urls={
+        "Bug Reports": "https://github.com/Chia-Network/cat-admin-tool",
+        "Source": "https://github.com/Chia-Network/cat-admin-tool",
+    },
+)